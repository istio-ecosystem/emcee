--- conflicted
+++ resolved
@@ -3,11 +3,8 @@
 metadata:
   name: limited-trust
   labels:
-<<<<<<< HEAD
     secret: cluster1
-=======
-     fed-config: limited-trust
->>>>>>> ed3a7bdb
+    fed-config: limited-trust
 spec:
   tls_context_selector:
     mesh: limited-trust
