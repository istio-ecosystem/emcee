/*

Licensed under the Apache License, Version 2.0 (the "License");
you may not use this file except in compliance with the License.
You may obtain a copy of the License at

    http://www.apache.org/licenses/LICENSE-2.0

Unless required by applicable law or agreed to in writing, software
distributed under the License is distributed on an "AS IS" BASIS,
WITHOUT WARRANTIES OR CONDITIONS OF ANY KIND, either express or implied.
See the License for the specific language governing permissions and
limitations under the License.
*/

package controllers

import (
	"context"

	mmv1 "github.ibm.com/istio-research/mc2019/api/v1"

	versionedclient "github.com/aspenmesh/istio-client-go/pkg/client/clientset/versioned"
	"istio.io/pkg/log"
	apierrs "k8s.io/apimachinery/pkg/api/errors"
	ctrl "sigs.k8s.io/controller-runtime"
	"sigs.k8s.io/controller-runtime/pkg/client"
)

// MeshFedConfigReconciler reconciles a MeshFedConfig object
type MeshFedConfigReconciler struct {
	client.Client
	versionedclient.Interface
}

// +kubebuilder:rbac:groups=mm.ibm.istio.io,resources=meshfedconfigs,verbs=get;list;watch;create;update;patch;delete
// +kubebuilder:rbac:groups=mm.ibm.istio.io,resources=meshfedconfigs/status,verbs=get;update;patch

func (r *MeshFedConfigReconciler) Reconcile(req ctrl.Request) (ctrl.Result, error) {
	ctx := context.Background()

	// your logic here
	var fed mmv1.MeshFedConfig
	if err := r.Get(ctx, req.NamespacedName, &fed); err != nil {
		log.Warnf("unable to fetch MFC resource: %v", err)
		// we'll ignore not-found errors, since they can't be fixed by an immediate
		// requeue (we'll need to wait for a new notification), and we can get them
		// on deleted requests.
		return ctrl.Result{}, ignoreNotFound(err)
	}

	// TODO: follow https://github.com/kubernetes-sigs/kubebuilder/blob/master/docs/book/src/cronjob-tutorial/testdata/finalizer_example.go
	// to add a finalizer.

	if len(fed.Spec.TlsContextSelector) == 0 {
		// use the info in secret
	}
	if fed.Spec.UseEgressGateway {
		egressGatewayPort := fed.Spec.EgressGatewayPort
		if egressGatewayPort == 0 {
			egressGatewayPort = DefaultGatewayPort
		}
		if len(fed.Spec.EgressGatewaySelector) == 0 {
			// use an existing gateway
			// TODO
		} else {
			// create an egress gateway
			// TODO
		}
		tlsSelector := fed.Spec.TlsContextSelector
		GetTlsSecret(ctx, r, tlsSelector)
	}

	// Just example of using Istio client begin:
	// 1
	//log.Warnf("++++++++++++++++++++++")
	//vsList, err := r.NetworkingV1alpha3().VirtualServices("default").List(metav1.ListOptions{})
	//log.Warnf("++++++++++++++++++++ %v ---- %v", vsList, err)
	// 2

	/*
		gateway := istiov1alpha3.Gateway{
			Servers: []*istiov1alpha3.Server{
				{
					Port: &istiov1alpha3.Port{
						Number:   80,
						Name:     "myport",
						Protocol: "HTTP",
					},
					Hosts: []string{"abc.nbc.com"},
				},
			},
<<<<<<< HEAD
		},
	}
	CreateIstioGateway(r.Interface, "nameisforrestgump", "istio-system", gateway)
=======
		}
		CreateIstioGateway(r, "nameisforrestgump", "istio-system", gateway)

		log.Warnf("++++++++++++++++++++++")
		// Just example of using istio client end.
	*/
>>>>>>> 65f72491

	// If the MeshFedConfig changes we may need to re-create all of the Istio
	// things for every ServiceBinding and ServiceExposition.  TODO Trigger
	// re-reconcile of every ServiceBinding and ServiceExposition.

	log.Warnf("processed MFC resource: %v", fed)
	return ctrl.Result{}, nil
}

func (r *MeshFedConfigReconciler) SetupWithManager(mgr ctrl.Manager) error {
	return ctrl.NewControllerManagedBy(mgr).
		For(&mmv1.MeshFedConfig{}).
		Complete(r)
}

func ignoreNotFound(err error) error {
	if apierrs.IsNotFound(err) {
		return nil
	}
	return err
}<|MERGE_RESOLUTION|>--- conflicted
+++ resolved
@@ -90,18 +90,9 @@
 					Hosts: []string{"abc.nbc.com"},
 				},
 			},
-<<<<<<< HEAD
 		},
 	}
 	CreateIstioGateway(r.Interface, "nameisforrestgump", "istio-system", gateway)
-=======
-		}
-		CreateIstioGateway(r, "nameisforrestgump", "istio-system", gateway)
-
-		log.Warnf("++++++++++++++++++++++")
-		// Just example of using istio client end.
-	*/
->>>>>>> 65f72491
 
 	// If the MeshFedConfig changes we may need to re-create all of the Istio
 	// things for every ServiceBinding and ServiceExposition.  TODO Trigger
