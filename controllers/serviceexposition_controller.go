--- conflicted
+++ resolved
@@ -27,12 +27,9 @@
 	ccrd "istio.io/istio/pilot/pkg/config/kube/crd"
 	"istio.io/istio/pilot/pkg/model"
 	"istio.io/istio/pkg/config/schemas"
-<<<<<<< HEAD
-=======
 
 	// Without this (seemingly) unneeded import, fails with 'panic: No Auth Provider found for name "oidc"' on IKS
 	_ "k8s.io/client-go/plugin/pkg/client/auth/oidc"
->>>>>>> 3e7e26df
 )
 
 // ServiceExpositionReconciler reconciles a ServiceExposition object
